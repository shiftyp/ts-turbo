{
  "root": true,
  "parser": "@typescript-eslint/parser",
  "plugins": [
    "@typescript-eslint",
    "prettier"
  ],
  "extends": [
    "eslint:recommended",
    "plugin:@typescript-eslint/eslint-recommended",
    "plugin:@typescript-eslint/recommended",
    "prettier"
  ],
  "rules": {
    "@typescript-eslint/no-empty-function": "off",
    "@typescript-eslint/no-explicit-any": "off",
    "@typescript-eslint/no-namespace": ["error", { "allowDeclarations": true }],
    "@typescript-eslint/no-non-null-assertion": "off",
<<<<<<< HEAD
    "@typescript-eslint/no-empty-function": "off",
    "@typescript-eslint/no-empty-interface": "off",
=======
    "@typescript-eslint/no-unused-vars": ["error", { "argsIgnorePattern": "^_" }],
>>>>>>> 58e9b0e3
    "no-unused-vars": "off",
    "prettier/prettier": ["error"]
  }
}<|MERGE_RESOLUTION|>--- conflicted
+++ resolved
@@ -13,15 +13,11 @@
   ],
   "rules": {
     "@typescript-eslint/no-empty-function": "off",
+    "@typescript-eslint/no-empty-interface": "off",
     "@typescript-eslint/no-explicit-any": "off",
     "@typescript-eslint/no-namespace": ["error", { "allowDeclarations": true }],
     "@typescript-eslint/no-non-null-assertion": "off",
-<<<<<<< HEAD
-    "@typescript-eslint/no-empty-function": "off",
-    "@typescript-eslint/no-empty-interface": "off",
-=======
     "@typescript-eslint/no-unused-vars": ["error", { "argsIgnorePattern": "^_" }],
->>>>>>> 58e9b0e3
     "no-unused-vars": "off",
     "prettier/prettier": ["error"]
   }
