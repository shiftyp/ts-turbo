import { Adapter } from "./native/adapter"
import { FormMode, Session } from "./session"
import { Cache } from "./cache"
import { Locatable } from "./url"
import { StreamMessage } from "./streams/stream_message"
import { StreamSource } from "./types"
import { VisitOptions } from "./drive/visit"
import { PageRenderer } from "./drive/page_renderer"
import { PageSnapshot } from "./drive/page_snapshot"
import { FrameRenderer } from "./frames/frame_renderer"
import { FormSubmission } from "./drive/form_submission"

const session = new Session()
const cache = new Cache(session)
const { navigator } = session
<<<<<<< HEAD

export { navigator, session, cache, PageRenderer, PageSnapshot, FrameRenderer }
export { StreamActions, TurboStreamAction, TurboStreamActions } from "./streams/stream_actions"
=======
export { navigator, session, cache, PageRenderer, PageSnapshot, FrameRenderer }
export type {
  TurboBeforeCacheEvent,
  TurboBeforeRenderEvent,
  TurboBeforeVisitEvent,
  TurboClickEvent,
  TurboBeforeFrameRenderEvent,
  TurboFrameLoadEvent,
  TurboFrameRenderEvent,
  TurboLoadEvent,
  TurboRenderEvent,
  TurboVisitEvent,
} from "./session"

export type { TurboSubmitStartEvent, TurboSubmitEndEvent } from "./drive/form_submission"
export type { TurboFrameMissingEvent } from "./frames/frame_controller"

export { StreamActions } from "./streams/stream_actions"
export type { TurboStreamAction, TurboStreamActions } from "./streams/stream_actions"
>>>>>>> da647a63

/**
 * Starts the main session.
 * This initialises any necessary observers such as those to monitor
 * link interactions.
 */
export function start() {
  session.start()
}

/**
 * Registers an adapter for the main session.
 *
 * @param adapter Adapter to register
 */
export function registerAdapter(adapter: Adapter) {
  session.registerAdapter(adapter)
}

/**
 * Performs an application visit to the given location.
 *
 * @param location Location to visit (a URL or path)
 * @param options Options to apply
 * @param options.action Type of history navigation to apply ("restore",
 * "replace" or "advance")
 * @param options.historyChanged Specifies whether the browser history has
 * already been changed for this visit or not
 * @param options.referrer Specifies the referrer of this visit such that
 * navigations to the same page will not result in a new history entry.
 * @param options.snapshotHTML Cached snapshot to render
 * @param options.response Response of the specified location
 */
export function visit(location: Locatable, options?: Partial<VisitOptions>) {
  session.visit(location, options)
}

/**
 * Connects a stream source to the main session.
 *
 * @param source Stream source to connect
 */
export function connectStreamSource(source: StreamSource) {
  session.connectStreamSource(source)
}

/**
 * Disconnects a stream source from the main session.
 *
 * @param source Stream source to disconnect
 */
export function disconnectStreamSource(source: StreamSource) {
  session.disconnectStreamSource(source)
}

/**
 * Renders a stream message to the main session by appending it to the
 * current document.
 *
 * @param message Message to render
 */
export function renderStreamMessage(message: StreamMessage | string) {
  session.renderStreamMessage(message)
}

/**
 * Removes all entries from the Turbo Drive page cache.
 * Call this when state has changed on the server that may affect cached pages.
 *
 * @deprecated since version 7.2.0 in favor of `Turbo.cache.clear()`
 */
export function clearCache() {
  console.warn(
    "Please replace `Turbo.clearCache()` with `Turbo.cache.clear()`. The top-level function is deprecated and will be removed in a future version of Turbo.`"
  )
  session.clearCache()
}

/**
 * Sets the delay after which the progress bar will appear during navigation.
 *
 * The progress bar appears after 500ms by default.
 *
 * Note that this method has no effect when used with the iOS or Android
 * adapters.
 *
 * @param delay Time to delay in milliseconds
 */
export function setProgressBarDelay(delay: number) {
  session.setProgressBarDelay(delay)
}

export function setConfirmMethod(
  confirmMethod: (message: string, element: HTMLFormElement, submitter: HTMLElement | undefined) => Promise<boolean>
) {
  FormSubmission.confirmMethod = confirmMethod
}

export function setFormMode(mode: FormMode) {
  session.setFormMode(mode)
}<|MERGE_RESOLUTION|>--- conflicted
+++ resolved
@@ -13,31 +13,11 @@
 const session = new Session()
 const cache = new Cache(session)
 const { navigator } = session
-<<<<<<< HEAD
 
 export { navigator, session, cache, PageRenderer, PageSnapshot, FrameRenderer }
-export { StreamActions, TurboStreamAction, TurboStreamActions } from "./streams/stream_actions"
-=======
-export { navigator, session, cache, PageRenderer, PageSnapshot, FrameRenderer }
-export type {
-  TurboBeforeCacheEvent,
-  TurboBeforeRenderEvent,
-  TurboBeforeVisitEvent,
-  TurboClickEvent,
-  TurboBeforeFrameRenderEvent,
-  TurboFrameLoadEvent,
-  TurboFrameRenderEvent,
-  TurboLoadEvent,
-  TurboRenderEvent,
-  TurboVisitEvent,
-} from "./session"
-
-export type { TurboSubmitStartEvent, TurboSubmitEndEvent } from "./drive/form_submission"
-export type { TurboFrameMissingEvent } from "./frames/frame_controller"
 
 export { StreamActions } from "./streams/stream_actions"
 export type { TurboStreamAction, TurboStreamActions } from "./streams/stream_actions"
->>>>>>> da647a63
 
 /**
  * Starts the main session.
