import { FetchResponse } from "./fetch_response"
import { FrameElement } from "../elements/frame_element"
import { TurboBeforeFetchRequestEvent, TurboBeforeFetchResponseEvent, TurboFetchRequestErrorEvent } from "../events"
import { dispatch } from "../util"

<<<<<<< HEAD
=======
export type TurboBeforeFetchRequestEvent = CustomEvent<{
  fetchOptions: RequestInit
  url: URL
  resume: (value?: any) => void
}>
export type TurboBeforeFetchResponseEvent = CustomEvent<{
  fetchResponse: FetchResponse
}>
export type TurboFetchRequestErrorEvent = CustomEvent<{
  request: FetchRequest
  error: Error
}>

>>>>>>> da647a63
export interface FetchRequestDelegate {
  referrer?: URL

  prepareRequest(request: FetchRequest): void
  requestStarted(request: FetchRequest): void
  requestPreventedHandlingResponse(request: FetchRequest, response: FetchResponse): void
  requestSucceededWithResponse(request: FetchRequest, response: FetchResponse): void
  requestFailedWithResponse(request: FetchRequest, response: FetchResponse): void
  requestErrored(request: FetchRequest, error: Error): void
  requestFinished(request: FetchRequest): void
}

export enum FetchMethod {
  get,
  post,
  put,
  patch,
  delete,
}

export function fetchMethodFromString(method: string) {
  switch (method.toLowerCase()) {
    case "get":
      return FetchMethod.get
    case "post":
      return FetchMethod.post
    case "put":
      return FetchMethod.put
    case "patch":
      return FetchMethod.patch
    case "delete":
      return FetchMethod.delete
  }
}

export type FetchRequestBody = FormData | URLSearchParams

export type FetchRequestHeaders = { [header: string]: string }

export interface FetchRequestOptions {
  headers: FetchRequestHeaders
  body: FetchRequestBody
  followRedirects: boolean
}

export class FetchRequest {
  readonly delegate: FetchRequestDelegate
  readonly method: FetchMethod
  readonly headers: FetchRequestHeaders
  readonly url: URL
  readonly body?: FetchRequestBody
  readonly target?: FrameElement | HTMLFormElement | null
  readonly abortController = new AbortController()
  private resolveRequestPromise = (_value: any) => {}

  constructor(
    delegate: FetchRequestDelegate,
    method: FetchMethod,
    location: URL,
    body: FetchRequestBody = new URLSearchParams(),
    target: FrameElement | HTMLFormElement | null = null
  ) {
    this.delegate = delegate
    this.method = method
    this.headers = this.defaultHeaders
    this.body = body
    this.url = location
    this.target = target
  }

  get location(): URL {
    return this.url
  }

  get params(): URLSearchParams {
    return this.url.searchParams
  }

  get entries() {
    return this.body ? Array.from(this.body.entries()) : []
  }

  cancel() {
    this.abortController.abort()
  }

  async perform(): Promise<FetchResponse | void> {
    const { fetchOptions } = this
    this.delegate.prepareRequest(this)
    await this.allowRequestToBeIntercepted(fetchOptions)
    try {
      this.delegate.requestStarted(this)
      const response = await fetch(this.url.href, fetchOptions)
      return await this.receive(response)
    } catch (error) {
      if ((error as Error).name !== "AbortError") {
        if (this.willDelegateErrorHandling(error as Error)) {
          this.delegate.requestErrored(this, error as Error)
        }
        throw error
      }
    } finally {
      this.delegate.requestFinished(this)
    }
  }

  async receive(response: Response): Promise<FetchResponse> {
    const fetchResponse = new FetchResponse(response)
    const event = dispatch<TurboBeforeFetchResponseEvent>("turbo:before-fetch-response", {
      cancelable: true,
      detail: { fetchResponse },
      target: this.target as EventTarget,
    })
    if (event.defaultPrevented) {
      this.delegate.requestPreventedHandlingResponse(this, fetchResponse)
    } else if (fetchResponse.succeeded) {
      this.delegate.requestSucceededWithResponse(this, fetchResponse)
    } else {
      this.delegate.requestFailedWithResponse(this, fetchResponse)
    }
    return fetchResponse
  }

  get fetchOptions(): RequestInit {
    return {
      method: FetchMethod[this.method].toUpperCase(),
      credentials: "same-origin",
      headers: this.headers,
      redirect: "follow",
      body: this.isSafe ? null : this.body,
      signal: this.abortSignal,
      referrer: this.delegate.referrer?.href,
    }
  }

  get defaultHeaders() {
    return {
      Accept: "text/html, application/xhtml+xml",
    }
  }

  get isSafe() {
    return this.method === FetchMethod.get
  }

  get abortSignal() {
    return this.abortController.signal
  }

  acceptResponseType(mimeType: string) {
    this.headers["Accept"] = [mimeType, this.headers["Accept"]].join(", ")
  }

  private async allowRequestToBeIntercepted(fetchOptions: RequestInit) {
    const requestInterception = new Promise((resolve) => (this.resolveRequestPromise = resolve))
    const event = dispatch<TurboBeforeFetchRequestEvent>("turbo:before-fetch-request", {
      cancelable: true,
      detail: {
        fetchOptions,
        url: this.url,
        resume: this.resolveRequestPromise,
      },
      target: this.target as EventTarget,
    })
    if (event.defaultPrevented) await requestInterception
  }

  private willDelegateErrorHandling(error: Error) {
    const event = dispatch<TurboFetchRequestErrorEvent>("turbo:fetch-request-error", {
      target: this.target as EventTarget,
      cancelable: true,
      detail: { request: this, error: error },
    })

    return !event.defaultPrevented
  }
}<|MERGE_RESOLUTION|>--- conflicted
+++ resolved
@@ -3,22 +3,6 @@
 import { TurboBeforeFetchRequestEvent, TurboBeforeFetchResponseEvent, TurboFetchRequestErrorEvent } from "../events"
 import { dispatch } from "../util"
 
-<<<<<<< HEAD
-=======
-export type TurboBeforeFetchRequestEvent = CustomEvent<{
-  fetchOptions: RequestInit
-  url: URL
-  resume: (value?: any) => void
-}>
-export type TurboBeforeFetchResponseEvent = CustomEvent<{
-  fetchResponse: FetchResponse
-}>
-export type TurboFetchRequestErrorEvent = CustomEvent<{
-  request: FetchRequest
-  error: Error
-}>
-
->>>>>>> da647a63
 export interface FetchRequestDelegate {
   referrer?: URL
 
