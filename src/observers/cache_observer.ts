--- conflicted
+++ resolved
@@ -20,14 +20,6 @@
     }
   }
 
-<<<<<<< HEAD
-  removeStaleElements = (_event: TurboBeforeCacheEvent) => {
-    const staleElements = [...document.querySelectorAll('[data-turbo-cache="false"]')]
-
-    for (const element of staleElements) {
-      element.remove()
-    }
-=======
   removeTemporaryElements = <EventListener>((_event: TurboBeforeCacheEvent) => {
     for (const element of this.temporaryElements) {
       element.remove()
@@ -48,6 +40,5 @@
     }
 
     return [...elements]
->>>>>>> da647a63
   }
 }