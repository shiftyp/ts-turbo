import { test } from "@playwright/test"
import { assert } from "chai"
import {
  getFromLocalStorage,
  getSearchParam,
  hasSelector,
  isScrolledToTop,
  nextAttributeMutationNamed,
  nextBeat,
  nextBody,
  nextEventNamed,
  nextEventOnTarget,
  noNextEventNamed,
  outerHTMLForSelector,
  pathname,
  readEventLogs,
  scrollToSelector,
  search,
  searchParams,
  setLocalStorageFromEvent,
  visitAction,
  waitUntilSelector,
  waitUntilNoSelector
} from "../helpers/page"

test.beforeEach(async ({ page }) => {
  await page.goto("/src/tests/fixtures/form.html")
  await setLocalStorageFromEvent(page, "turbo:submit-start", "formSubmitStarted", "true")
  await setLocalStorageFromEvent(page, "turbo:submit-end", "formSubmitEnded", "true")
  await readEventLogs(page)
})

test("test standard form submission renders a progress bar", async ({ page }) => {
  await page.evaluate(() => window.Turbo.setProgressBarDelay(0))
  await page.click("#standard form.sleep input[type=submit]")

  await waitUntilSelector(page, ".turbo-progress-bar")
  assert.ok(await hasSelector(page, ".turbo-progress-bar"), "displays progress bar")

  await nextBody(page)
  await waitUntilNoSelector(page, ".turbo-progress-bar")

  assert.notOk(await hasSelector(page, ".turbo-progress-bar"), "hides progress bar")
})

test("test form submission with confirmation confirmed", async ({ page }) => {
  page.on("dialog", (alert) => {
    assert.equal(alert.message(), "Are you sure?")
    alert.accept()
  })

  await page.click("#standard form.confirm input[type=submit]")

  await nextEventNamed(page, "turbo:load")
  assert.ok(await formSubmitStarted(page))
  assert.equal(pathname(page.url()), "/src/tests/fixtures/one.html")
})

test("test form submission with confirmation cancelled", async ({ page }) => {
  page.on("dialog", (alert) => {
    assert.equal(alert.message(), "Are you sure?")
    alert.dismiss()
  })
  await page.click("#standard form.confirm input[type=submit]")

  assert.notOk(await formSubmitStarted(page))
})

test("test form submission with secondary submitter click - confirmation confirmed", async ({ page }) => {
  page.on("dialog", (alert) => {
    assert.equal(alert.message(), "Are you really sure?")
    alert.accept()
  })

  await page.click("#standard form.confirm #secondary_submitter")

  await nextEventNamed(page, "turbo:load")
  assert.ok(await formSubmitStarted(page))
  assert.equal(await pathname(page.url()), "/src/tests/fixtures/one.html")
  assert.equal(await visitAction(page), "advance")
  assert.equal(getSearchParam(page.url(), "greeting"), "secondary_submitter")
})

test("test form submission with secondary submitter click - confirmation cancelled", async ({ page }) => {
  page.on("dialog", (alert) => {
    assert.equal(alert.message(), "Are you really sure?")
    alert.dismiss()
  })

  await page.click("#standard form.confirm #secondary_submitter")

  assert.notOk(await formSubmitStarted(page))
})

test("test from submission with confirmation overridden", async ({ page }) => {
  page.on("dialog", (alert) => {
    assert.equal(alert.message(), "Overridden message")
    alert.accept()
  })

  await page.evaluate(() => window.Turbo.setConfirmMethod(() => Promise.resolve(confirm("Overridden message"))))
  await page.click("#standard form.confirm input[type=submit]")

  assert.ok(await formSubmitStarted(page))
})

test("test standard form submission does not render a progress bar before expiring the delay", async ({ page }) => {
  await page.evaluate(() => window.Turbo.setProgressBarDelay(500))
  await page.click("#standard form.redirect input[type=submit]")

  assert.notOk(await hasSelector(page, ".turbo-progress-bar"), "does not show progress bar before delay")
})

test("test standard POST form submission with redirect response", async ({ page }) => {
  await page.click("#standard form.redirect input[type=submit]")
  await nextBody(page)

  assert.ok(await formSubmitStarted(page))
  assert.equal(await pathname(page.url()), "/src/tests/fixtures/form.html")
  assert.equal(await visitAction(page), "advance")
  assert.equal(getSearchParam(page.url(), "greeting"), "Hello from a redirect")
  assert.equal(
    await nextAttributeMutationNamed(page, "html", "aria-busy"),
    "true",
    "sets [aria-busy] on the document element"
  )
  assert.equal(
    await nextAttributeMutationNamed(page, "html", "aria-busy"),
    null,
    "removes [aria-busy] from the document element"
  )
})

test("test standard POST form submission events", async ({ page }) => {
  await page.click("#standard-post-form-submit")

  assert.ok(await formSubmitStarted(page), "fires turbo:submit-start")

<<<<<<< HEAD
  const { request } = await nextEventNamed(page, "turbo:before-fetch-request")

  assert.ok(request.headers["accept"].includes("text/vnd.turbo-stream.html"))
=======
  const beforeRequest = await nextEventNamed(page, "turbo:before-fetch-request")

  assert.ok(beforeRequest.request.headers["accept"].includes("text/vnd.turbo-stream.html"))
>>>>>>> ed669b85

  const beforeResponse = await nextEventNamed(page, "turbo:before-fetch-response")

  assert.ok(beforeResponse.request.headers["accept"].includes("text/vnd.turbo-stream.html"))

  assert.ok(await formSubmitEnded(page), "fires turbo:submit-end")

  await nextEventNamed(page, "turbo:before-visit")
  await nextEventNamed(page, "turbo:visit")
  await nextEventNamed(page, "turbo:before-render")
  await nextEventNamed(page, "turbo:render")
  await nextEventNamed(page, "turbo:load")
})

<<<<<<< HEAD
test("test supports transforming a POST submission to a GET in a turbo:submit-start listener", async ({ page }) => {
  await page.evaluate(() =>
    addEventListener("turbo:submit-start", (({ detail }) => {
      detail.formSubmission.method = "get"
      detail.formSubmission.action = "/src/tests/fixtures/one.html"
      detail.formSubmission.body.set("greeting", "Hello, from an event listener")
    }))
  )
  await page.click("#standard form[method=post] [type=submit]")
  await nextEventNamed(page, "turbo:load")

  assert.equal(await page.textContent("h1"), "One", "overrides the method and action")
  assert.equal(getSearchParam(page.url(), "greeting"), "Hello, from an event listener")
})

test("test supports transforming a GET submission to a POST in a turbo:submit-start listener", async ({ page }) => {
  await page.evaluate(() =>
    addEventListener("turbo:submit-start", (({ detail }) => {
      detail.formSubmission.method = "post"
      detail.formSubmission.body.set("path", "/src/tests/fixtures/one.html")
      detail.formSubmission.body.set("greeting", "Hello, from an event listener")
    }))
  )
  await page.click("#standard form[method=get] [type=submit]")
  await nextEventNamed(page, "turbo:load")

  assert.equal(await page.textContent("h1"), "One", "overrides the method and action")
  assert.equal(getSearchParam(page.url(), "greeting"), "Hello, from an event listener")
})

test("test supports modifying the submission in a turbo:before-fetch-request listener", async ({ page }) => {
  await page.evaluate(() =>
    addEventListener("turbo:before-fetch-request", (({ detail }) => {
      detail.url = new URL("/src/tests/fixtures/one.html", document.baseURI)
      detail.url.search = new URLSearchParams(detail.fetchOptions.body).toString()
      detail.fetchOptions.body = null
      detail.fetchOptions.method = "get"
    }))
  )
  await page.click("#standard form[method=post] [type=submit]")
  await nextEventNamed(page, "turbo:load")

  assert.equal(await page.textContent("h1"), "One", "overrides the method and action")
  assert.equal(getSearchParam(page.url(), "greeting"), "Hello from a redirect")
=======
test("test supports modifying a submission's Request's Headers in a turbo:submit-start listener", async ({ page }) => {
  await page.evaluate(() =>
    addEventListener("turbo:submit-start", ({ detail: { request } }) => {
      request.headers.append("X-Test-Header", "override")
    })
  )
  await page.click("#standard form[method=post] [type=submit]")
  const { request: { headers } } = await nextEventNamed(page, "turbo:before-fetch-response")

  assert.equal("override", headers["x-test-header"], "overrides HTTP Headers")
})

test("test supports modifying a Request's Headers in a turbo:before-fetch-request listener", async ({ page }) => {
  await page.evaluate(() =>
    addEventListener("turbo:before-fetch-request", ({ detail: { request } }) => {
      request.headers.append("X-Test-Header", "override")
    })
  )
  await page.click("#standard form[method=post] [type=submit]")
  const { request: { headers } } = await nextEventNamed(page, "turbo:before-fetch-response")

  assert.equal("override", headers["x-test-header"], "overrides HTTP Headers")
>>>>>>> ed669b85
})

test("test standard POST form submission merges values from both searchParams and body", async ({ page }) => {
  await page.click("#form-action-post-redirect-self-q-b")
  await nextBody(page)

  assert.equal(pathname(page.url()), "/src/tests/fixtures/form.html")
  assert.equal(getSearchParam(page.url(), "q"), "b")
  assert.equal(getSearchParam(page.url(), "sort"), "asc")
})

test("test standard POST form submission toggles submitter [disabled] attribute", async ({ page }) => {
  await page.click("#standard-post-form-submit")

  assert.equal(
    await nextAttributeMutationNamed(page, "standard-post-form-submit", "disabled"),
    "",
    "sets [disabled] on the submitter"
  )
  assert.equal(
    await nextAttributeMutationNamed(page, "standard-post-form-submit", "disabled"),
    null,
    "removes [disabled] from the submitter"
  )
})

test("replaces input value with data-turbo-submits-with on form submission", async ({ page }) => {
  page.click("#submits-with-form-input")

  assert.equal(
    await nextAttributeMutationNamed(page, "submits-with-form-input", "value"),
    "Saving...",
    "sets data-turbo-submits-with on the submitter"
  )

  assert.equal(
    await nextAttributeMutationNamed(page, "submits-with-form-input", "value"),
    "Save",
    "restores the original submitter text value"
  )
})

test("turbo:submit-start events details dispatched with request and submitter", async ({ page }) => {
  await page.click("#submits-with-form-button")

  const { request, submitter } = await nextEventNamed(page, "turbo:submit-start")
  assert.ok(request, "turbo:submit-start assigns event.detail.request")
  assert.ok(submitter, "turbo:submit-start assigns event.detail.submitter")
})

test("turbo:submit-end events details dispatched with request and submitter", async ({ page }) => {
  await page.click("#submits-with-form-button")

  const { request, response, submitter, success } = await nextEventNamed(page, "turbo:submit-end")
  assert.ok(request, "turbo:submit-end assigns event.detail.request")
  assert.ok(response, "turbo:submit-end assigns event.detail.response")
  assert.ok(submitter, "turbo:submit-end assigns event.detail.submitter")
  assert.equal(true, success, "turbo:submit-end assigns event.detail.success")
})

test("replaces button innerHTML with data-turbo-submits-with on form submission", async ({ page }) => {
  await page.click("#submits-with-form-button")

  await nextEventNamed(page, "turbo:submit-start")
  assert.equal(
    await page.textContent("#submits-with-form-button"),
    "Saving...",
    "sets data-turbo-submits-with on the submitter"
  )

  await nextEventNamed(page, "turbo:submit-end")
  assert.equal(
    await page.textContent("#submits-with-form-button"),
    "Save",
    "sets data-turbo-submits-with on the submitter"
  )
})

test("test standard GET form submission", async ({ page }) => {
  await page.click("#standard form.greeting input[type=submit]")
  await nextBody(page)

  assert.ok(await formSubmitStarted(page))
  assert.equal(pathname(page.url()), "/src/tests/fixtures/one.html")
  assert.equal(await visitAction(page), "advance")
  assert.equal(getSearchParam(page.url(), "greeting"), "Hello from a form")
  assert.equal(
    await nextAttributeMutationNamed(page, "html", "aria-busy"),
    "true",
    "sets [aria-busy] on the document element"
  )
  assert.equal(
    await nextAttributeMutationNamed(page, "html", "aria-busy"),
    null,
    "removes [aria-busy] from the document element"
  )
})

test("test standard GET HTMLFormElement.requestSubmit() with Turbo Action", async ({ page }) => {
  await page.evaluate(() => {
    const formControl = document.querySelector("#external-select")

    if (formControl && formControl.form) formControl.form.requestSubmit()
  })
  await nextEventNamed(page, "turbo:load")

  assert.equal(await page.textContent("h1"), "Form", "Retains original page state")
  assert.equal(await page.textContent("#hello h2"), "Hello from a frame", "navigates #hello turbo frame")
  assert.equal(await visitAction(page), "replace", "reads Turbo Action from <form>")
  assert.equal(pathname(page.url()), "/src/tests/fixtures/frames/hello.html", "promotes frame navigation to page Visit")
  assert.equal(getSearchParam(page.url(), "greeting"), "Hello from a replace Visit", "encodes <form> into request")
})

test("test GET HTMLFormElement.requestSubmit() triggered by javascript", async ({ page }) => {
  await page.click("#request-submit-trigger")

  await nextEventNamed(page, "turbo:load")

  assert.notEqual(pathname(page.url()), "/src/tests/fixtures/one.html", "SubmitEvent was triggered without a submitter")
  assert.equal(await page.textContent("#hello h2"), "Hello from a frame", "navigates #hello turbo frame")
})

test("test standard GET form submission with [data-turbo-stream] declared on the form", async ({ page }) => {
  await page.click("#standard-get-form-with-stream-opt-in-submit")

  const { request } = await nextEventNamed(page, "turbo:before-fetch-request")

  assert.ok(request.headers["accept"].includes("text/vnd.turbo-stream.html"))
})

test("test standard GET form submission with [data-turbo-stream] declared on submitter", async ({ page }) => {
  await page.click("#standard-get-form-with-stream-opt-in-submitter")

  const { request } = await nextEventNamed(page, "turbo:before-fetch-request")

  assert.ok(request.headers["accept"].includes("text/vnd.turbo-stream.html"))
})

test("test standard GET form submission events", async ({ page }) => {
  await page.click("#standard-get-form-submit")

  assert.ok(await formSubmitStarted(page), "fires turbo:submit-start")

  const { request } = await nextEventNamed(page, "turbo:before-fetch-request")

  assert.notOk(request.headers["accept"].includes("text/vnd.turbo-stream.html"))

  await nextEventNamed(page, "turbo:before-fetch-response")

  assert.ok(await formSubmitEnded(page), "fires turbo:submit-end")

  await nextEventNamed(page, "turbo:before-visit")
  await nextEventNamed(page, "turbo:visit")
  await nextEventNamed(page, "turbo:before-cache")
  await nextEventNamed(page, "turbo:before-render")
  await nextEventNamed(page, "turbo:render")
  await nextEventNamed(page, "turbo:load")
})

test("test standard GET form submission does not incorporate the current page's URLSearchParams values into the submission", async ({
  page
}) => {
  await page.click("#form-action-self-sort")
  await nextBody(page)

  assert.equal(pathname(page.url()), "/src/tests/fixtures/form.html")
  assert.equal(search(page.url()), "?sort=asc")

  await page.click("#form-action-none-q-a")
  await nextBody(page)

  assert.equal(pathname(page.url()), "/src/tests/fixtures/form.html")
  assert.equal(search(page.url()), "?q=a", "navigates without omitted keys")
})

test("test standard GET form submission does not merge values into the [action] attribute", async ({ page }) => {
  await page.click("#form-action-self-sort")
  await nextBody(page)

  assert.equal(await pathname(page.url()), "/src/tests/fixtures/form.html")
  assert.equal(await search(page.url()), "?sort=asc")

  await page.click("#form-action-self-q-b")
  await nextBody(page)

  assert.equal(await pathname(page.url()), "/src/tests/fixtures/form.html")
  assert.equal(await search(page.url()), "?q=b", "navigates without omitted keys")
})

test("test standard GET form submission omits the [action] value's URLSearchParams from the submission", async ({
  page
}) => {
  await page.click("#form-action-self-submit")
  await nextBody(page)

  assert.equal(pathname(page.url()), "/src/tests/fixtures/form.html")
  assert.equal(search(page.url()), "")
})

test("test standard GET form submission toggles submitter [disabled] attribute", async ({ page }) => {
  await page.click("#standard-get-form-submit")

  assert.equal(
    await nextAttributeMutationNamed(page, "standard-get-form-submit", "disabled"),
    "",
    "sets [disabled] on the submitter"
  )
  assert.equal(
    await nextAttributeMutationNamed(page, "standard-get-form-submit", "disabled"),
    null,
    "removes [disabled] from the submitter"
  )
})

test("test standard GET form submission appending keys", async ({ page }) => {
  await page.goto("/src/tests/fixtures/form.html?query=1")
  await page.click("#standard form.conflicting-values input[type=submit]")
  await nextBody(page)

  assert.equal(pathname(page.url()), "/src/tests/fixtures/form.html")
  assert.equal(getSearchParam(page.url(), "query"), "2")
})

test("test standard form submission with empty created response", async ({ page }) => {
  const htmlBefore = await outerHTMLForSelector(page, "body")
  const button = await page.locator("#standard form.created input[type=submit]")
  await button.click()
  await nextBeat()

  const htmlAfter = await outerHTMLForSelector(page, "body")
  assert.equal(htmlAfter, htmlBefore)
})

test("test standard form submission with empty no-content response", async ({ page }) => {
  const htmlBefore = await outerHTMLForSelector(page, "body")
  const button = await page.locator("#standard form.no-content input[type=submit]")
  await button.click()
  await nextBeat()

  const htmlAfter = await outerHTMLForSelector(page, "body")
  assert.equal(htmlAfter, htmlBefore)
})

test("test standard POST form submission with multipart/form-data enctype", async ({ page }) => {
  await page.click("#standard form[method=post][enctype] input[type=submit]")
  await nextBeat()

  const enctype = getSearchParam(page.url(), "enctype")
  assert.ok(enctype?.startsWith("multipart/form-data"), "submits a multipart/form-data request")
})

test("test standard GET form submission ignores enctype", async ({ page }) => {
  await page.click("#standard form[method=get][enctype] input[type=submit]")
  await nextBeat()

  const enctype = getSearchParam(page.url(), "enctype")
  assert.notOk(enctype, "GET form submissions ignore enctype")
})

test("test standard POST form submission without an enctype", async ({ page }) => {
  await page.click("#standard form[method=post].no-enctype input[type=submit]")
  await nextBeat()

  const enctype = getSearchParam(page.url(), "enctype")
  assert.ok(
    enctype?.startsWith("application/x-www-form-urlencoded"),
    "submits a application/x-www-form-urlencoded request"
  )
})

test("test no-action form submission with single parameter", async ({ page }) => {
  await page.click("#no-action form.single input[type=submit]")
  await nextBody(page)

  assert.equal(pathname(page.url()), "/src/tests/fixtures/form.html")
  assert.equal(getSearchParam(page.url(), "query"), "1")

  await page.click("#no-action form.single input[type=submit]")
  await nextBody(page)

  assert.equal(pathname(page.url()), "/src/tests/fixtures/form.html")
  assert.equal(getSearchParam(page.url(), "query"), "1")

  await page.goto("/src/tests/fixtures/form.html?query=2")
  await page.click("#no-action form.single input[type=submit]")
  await nextBody(page)

  assert.equal(pathname(page.url()), "/src/tests/fixtures/form.html")
  assert.equal(getSearchParam(page.url(), "query"), "1")
})

test("test no-action form submission with multiple parameters", async ({ page }) => {
  await page.goto("/src/tests/fixtures/form.html?query=2")
  await page.click("#no-action form.multiple input[type=submit]")
  await nextBody(page)

  assert.equal(pathname(page.url()), "/src/tests/fixtures/form.html")
  assert.deepEqual(searchParams(page.url()).getAll("query"), ["1", "2"])

  await page.click("#no-action form.multiple input[type=submit]")
  await nextBody(page)

  assert.equal(pathname(page.url()), "/src/tests/fixtures/form.html")
  assert.deepEqual(searchParams(page.url()).getAll("query"), ["1", "2"])
})

test("test no-action form submission submitter parameters", async ({ page }) => {
  await page.click("#no-action form.button-param [type=submit]")
  await nextBody(page)

  assert.equal(pathname(page.url()), "/src/tests/fixtures/form.html")
  assert.equal(getSearchParam(page.url(), "query"), "1")
  assert.deepEqual(searchParams(page.url()).getAll("button"), [""])

  await page.click("#no-action form.button-param [type=submit]")
  await nextBody(page)

  assert.equal(pathname(page.url()), "/src/tests/fixtures/form.html")
  assert.equal(getSearchParam(page.url(), "query"), "1")
  assert.deepEqual(searchParams(page.url()).getAll("button"), [""])
})

test("test submitter with blank formaction submits to the current page", async ({ page }) => {
  await page.click("#blank-formaction button")
  await nextBody(page)

  assert.equal(pathname(page.url()), "/src/tests/fixtures/form.html")
  assert.ok(await hasSelector(page, "#blank-formaction"), "overrides form[action] navigation")
})

test("test input named action with no action attribute", async ({ page }) => {
  await page.click("#action-input form.no-action [type=submit]")
  await nextBody(page)

  assert.equal(pathname(page.url()), "/src/tests/fixtures/form.html")
  assert.equal(getSearchParam(page.url(), "action"), "1")
  assert.equal(getSearchParam(page.url(), "query"), "1")
})

test("test input named action with action attribute", async ({ page }) => {
  await page.click("#action-input form.action [type=submit]")
  await nextBody(page)

  assert.equal(pathname(page.url()), "/src/tests/fixtures/one.html")
  assert.equal(getSearchParam(page.url(), "action"), "1")
  assert.equal(getSearchParam(page.url(), "query"), "1")
})

test("test invalid form submission with unprocessable entity status", async ({ page }) => {
  await page.click("#reject form.unprocessable_entity input[type=submit]")
  await nextBody(page)

  const title = await page.locator("h1")
  assert.equal(await title.textContent(), "Unprocessable Entity", "renders the response HTML")
  assert.notOk(await hasSelector(page, "#frame form.reject"), "replaces entire page")
})

test("test invalid form submission with long form", async ({ page }) => {
  await scrollToSelector(page, "#reject form.unprocessable_entity_with_tall_form input[type=submit]")
  await page.click("#reject form.unprocessable_entity_with_tall_form input[type=submit]")
  await nextBody(page)

  const title = await page.locator("h1")
  assert.equal(await title.textContent(), "Unprocessable Entity", "renders the response HTML")
  assert(await isScrolledToTop(page), "page is scrolled to the top")
  assert.notOk(await hasSelector(page, "#frame form.reject"), "replaces entire page")
})

test("test invalid form submission with server error status", async ({ page }) => {
  assert(await hasSelector(page, "head > #form-fixture-styles"))
  await page.click("#reject form.internal_server_error input[type=submit]")
  await nextBody(page)

  const title = await page.locator("h1")
  assert.equal(await title.textContent(), "Internal Server Error", "renders the response HTML")
  assert.notOk(await hasSelector(page, "head > #form-fixture-styles"), "replaces head")
  assert.notOk(await hasSelector(page, "#frame form.reject"), "replaces entire page")
})

test("test form submission with network error", async ({ page }) => {
  await page.context().setOffline(true)
  await page.click("#reject-form [type=submit]")
  await nextEventOnTarget(page, "reject-form", "turbo:fetch-request-error")
})

test("test submitter form submission reads button attributes", async ({ page }) => {
  const button = await page.locator("#submitter form button[type=submit][formmethod=post]")
  await button.click()
  await nextBody(page)

  assert.equal(pathname(page.url()), "/src/tests/fixtures/two.html")
  assert.equal(await visitAction(page), "advance")
})

test("test submitter POST form submission with multipart/form-data formenctype", async ({ page }) => {
  await page.click("#submitter form[method=post]:not([enctype]) input[formenctype]")
  await nextBeat()

  const enctype = getSearchParam(page.url(), "enctype")
  assert.ok(enctype?.startsWith("multipart/form-data"), "submits a multipart/form-data request")
})

test("test submitter GET submission from submitter with data-turbo-frame", async ({ page }) => {
  await page.click("#submitter form[method=get] [type=submit][data-turbo-frame]")
  await nextBeat()

  const message = await page.locator("#frame div.message")
  const title = await page.locator("h1")
  assert.equal(await title.textContent(), "Form")
  assert.equal(await message.textContent(), "Frame redirected")
})

test("test submitter POST submission from submitter with data-turbo-frame", async ({ page }) => {
  await page.click("#submitter form[method=post] [type=submit][data-turbo-frame]")
  await nextBeat()

  const message = await page.locator("#frame div.message")
  const title = await page.locator("h1")
  assert.equal(await title.textContent(), "Form")
  assert.equal(await message.textContent(), "Frame redirected")
})

test("test frame form GET submission from submitter with data-turbo-frame=_top", async ({ page }) => {
  await page.click("#frame form[method=get] [type=submit][data-turbo-frame=_top]")
  await nextBody(page)

  const title = await page.locator("h1")
  assert.equal(await title.textContent(), "One")
})

test("test frame form POST submission from submitter with data-turbo-frame=_top", async ({ page }) => {
  await page.click("#frame form[method=post] [type=submit][data-turbo-frame=_top]")
  await nextBody(page)

  const title = await page.locator("h1")
  assert.equal(await title.textContent(), "One")
})

test("test frame POST form targeting frame submission", async ({ page }) => {
  await page.click("#targets-frame-post-form-submit")

  assert.ok(await formSubmitStarted(page), "fires turbo:submit-start")

  const { request } = await nextEventNamed(page, "turbo:before-fetch-request")

  assert.ok(request.headers["accept"].includes("text/vnd.turbo-stream.html"))
  assert.equal("frame", request.headers["turbo-frame"])

  await nextEventNamed(page, "turbo:before-fetch-response")

  assert.ok(await formSubmitEnded(page), "fires turbo:submit-end")

  await nextEventNamed(page, "turbo:frame-render")
  await nextEventNamed(page, "turbo:frame-load")

  const otherEvents = await readEventLogs(page)
  assert.equal(otherEvents.length, 0, "no more events")

  const src = (await page.getAttribute("#frame", "src")) || ""
  assert.equal(new URL(src).pathname, "/src/tests/fixtures/frames/frame.html")
})

test("test frame POST form targeting frame toggles submitter's [disabled] attribute", async ({ page }) => {
  await page.click("#targets-frame-post-form-submit")

  assert.equal(
    await nextAttributeMutationNamed(page, "targets-frame-post-form-submit", "disabled"),
    "",
    "sets [disabled] on the submitter"
  )
  assert.equal(
    await nextAttributeMutationNamed(page, "targets-frame-post-form-submit", "disabled"),
    null,
    "removes [disabled] from the submitter"
  )
})

test("test frame GET form targeting frame submission", async ({ page }) => {
  await page.click("#targets-frame-get-form-submit")

  assert.ok(await formSubmitStarted(page), "fires turbo:submit-start")

  const { request } = await nextEventNamed(page, "turbo:before-fetch-request")

  assert.notOk(request.headers["accept"].includes("text/vnd.turbo-stream.html"))
  assert.equal("frame", request.headers["turbo-frame"])

  await nextEventNamed(page, "turbo:before-fetch-response")

  assert.ok(await formSubmitEnded(page), "fires turbo:submit-end")

  await nextEventNamed(page, "turbo:frame-render")
  await nextEventNamed(page, "turbo:frame-load")

  const otherEvents = await readEventLogs(page)
  assert.equal(otherEvents.length, 0, "no more events")

  const src = (await page.getAttribute("#frame", "src")) || ""
  assert.equal(new URL(src).pathname, "/src/tests/fixtures/frames/frame.html")
})

test("test frame GET form targeting frame toggles submitter's [disabled] attribute", async ({ page }) => {
  await page.click("#targets-frame-get-form-submit")

  assert.equal(
    await nextAttributeMutationNamed(page, "targets-frame-get-form-submit", "disabled"),
    "",
    "sets [disabled] on the submitter"
  )
  assert.equal(
    await nextAttributeMutationNamed(page, "targets-frame-get-form-submit", "disabled"),
    null,
    "removes [disabled] from the submitter"
  )
})

test("test frame form GET submission from submitter referencing another frame", async ({ page }) => {
  await page.click("#frame form[method=get] [type=submit][data-turbo-frame=hello]")
  await nextBeat()

  const title = await page.locator("h1")
  const frameTitle = await page.locator("#hello h2")
  assert.equal(await frameTitle.textContent(), "Hello from a frame")
  assert.equal(await title.textContent(), "Form")
})

test("test frame form POST submission from submitter referencing another frame", async ({ page }) => {
  await page.click("#frame form[method=post] [type=submit][data-turbo-frame=hello]")
  await nextBeat()

  const title = await page.locator("h1")
  const frameTitle = await page.locator("#hello h2")
  assert.equal(await frameTitle.textContent(), "Hello from a frame")
  assert.equal(await title.textContent(), "Form")
})

test("test frame form submission with redirect response", async ({ page }) => {
  const path = (await page.getAttribute("#frame form.redirect input[name=path]", "value")) || ""
  const url = new URL(path, "http://localhost:9000")
  url.searchParams.set("enctype", "application/x-www-form-urlencoded;charset=UTF-8")

  const button = await page.locator("#frame form.redirect input[type=submit]")
  await button.click()
  await nextEventOnTarget(page, "frame", "turbo:frame-load")

  const message = await page.locator("#frame div.message")
  assert.notOk(await hasSelector(page, "#frame form.redirect"))
  assert.equal(await message.textContent(), "Frame redirected")
  assert.equal(pathname(page.url()), "/src/tests/fixtures/form.html", "does not redirect _top")
  assert.notOk(search(page.url()), "does not redirect _top")
  assert.equal(await page.getAttribute("#frame", "src"), url.href, "redirects the target frame")
})

test("test frame POST form submission toggles the ancestor frame's [aria-busy] attribute", async ({ page }) => {
  await page.click("#frame form.redirect input[type=submit]")
  await nextBeat()

  assert.equal(await nextAttributeMutationNamed(page, "frame", "busy"), "", "sets [busy] on the #frame")
  assert.equal(await nextAttributeMutationNamed(page, "frame", "aria-busy"), "true", "sets [aria-busy] on the #frame")
  assert.equal(await nextAttributeMutationNamed(page, "frame", "busy"), null, "removes [busy] from the #frame")
  assert.equal(
    await nextAttributeMutationNamed(page, "frame", "aria-busy"),
    null,
    "removes [aria-busy] from the #frame"
  )
})

test("test frame POST form submission toggles the target frame's [aria-busy] attribute", async ({ page }) => {
  await page.click('#targets-frame form.frame [type="submit"]')
  await nextBeat()

  assert.equal(await nextAttributeMutationNamed(page, "frame", "busy"), "", "sets [busy] on the #frame")
  assert.equal(await nextAttributeMutationNamed(page, "frame", "aria-busy"), "true", "sets [aria-busy] on the #frame")

  const title = await page.locator("#frame h2")
  assert.equal(await title.textContent(), "Frame: Loaded")
  assert.equal(await nextAttributeMutationNamed(page, "frame", "busy"), null, "removes [busy] from the #frame")
  assert.equal(
    await nextAttributeMutationNamed(page, "frame", "aria-busy"),
    null,
    "removes [aria-busy] from the #frame"
  )
})

test("test frame form submission with empty created response", async ({ page }) => {
  const htmlBefore = await outerHTMLForSelector(page, "#frame")
  const button = await page.locator("#frame form.created input[type=submit]")
  await button.click()
  await nextBeat()

  const htmlAfter = await outerHTMLForSelector(page, "#frame")
  assert.equal(htmlAfter, htmlBefore)
})

test("test frame form submission with empty no-content response", async ({ page }) => {
  const htmlBefore = await outerHTMLForSelector(page, "#frame")
  const button = await page.locator("#frame form.no-content input[type=submit]")
  await button.click()
  await nextBeat()

  const htmlAfter = await outerHTMLForSelector(page, "#frame")
  assert.equal(htmlAfter, htmlBefore)
})

test("test frame form submission within a frame submits the Turbo-Frame header", async ({ page }) => {
  await page.click("#frame form.redirect input[type=submit]")

  const { request } = await nextEventNamed(page, "turbo:before-fetch-request")

  assert.ok(request.headers["turbo-frame"], "submits with the Turbo-Frame header")
})

test("test invalid frame form submission with unprocessable entity status", async ({ page }) => {
  await page.click("#frame form.unprocessable_entity input[type=submit]")

  assert.ok(await formSubmitStarted(page), "fires turbo:submit-start")
  await nextEventNamed(page, "turbo:before-fetch-request")
  await nextEventNamed(page, "turbo:before-fetch-response")
  assert.ok(await formSubmitEnded(page), "fires turbo:submit-end")
  await nextEventNamed(page, "turbo:frame-render")
  await nextEventNamed(page, "turbo:frame-load")

  const otherEvents = await readEventLogs(page)
  assert.equal(otherEvents.length, 0, "no more events")

  const title = await page.locator("#frame h2")
  assert.ok(await hasSelector(page, "#reject form"), "only replaces frame")
  assert.equal(await title.textContent(), "Frame: Unprocessable Entity")
})

test("test invalid frame form submission with internal server error status", async ({ page }) => {
  await page.click("#frame form.internal_server_error input[type=submit]")

  assert.ok(await formSubmitStarted(page), "fires turbo:submit-start")
  await nextEventNamed(page, "turbo:before-fetch-request")
  await nextEventNamed(page, "turbo:before-fetch-response")
  assert.ok(await formSubmitEnded(page), "fires turbo:submit-end")
  await nextEventNamed(page, "turbo:frame-render")
  await nextEventNamed(page, "turbo:frame-load")

  const otherEvents = await readEventLogs(page)
  assert.equal(otherEvents.length, 0, "no more events")

  assert.ok(await hasSelector(page, "#reject form"), "only replaces frame")
  assert.equal(await page.textContent("#frame h2"), "Frame: Internal Server Error")
})

test("test frame form submission with stream response", async ({ page }) => {
  const button = await page.locator("#frame form.stream[method=post] input[type=submit]")
  await button.click()
  await nextBeat()

  const message = await page.locator("#frame div.message")
  assert.ok(await hasSelector(page, "#frame form.redirect"))
  assert.equal(await message.textContent(), "Hello!")
  assert.equal(pathname(page.url()), "/src/tests/fixtures/form.html")
  assert.notOk(await page.getAttribute("#frame", "src"), "does not change frame's src")
})

test("test frame form submission with HTTP verb other than GET or POST", async ({ page }) => {
  await page.click("#frame form.put.stream input[type=submit]")
  await nextBeat()

  assert.ok(await hasSelector(page, "#frame form.redirect"))
  assert.equal(await page.textContent("#frame div.message"), "1: Hello!")
  assert.equal(pathname(page.url()), "/src/tests/fixtures/form.html")
})

test("test frame form submission with [data-turbo=false] on the form", async ({ page }) => {
  await page.click('#frame form[data-turbo="false"] input[type=submit]')
  await waitUntilSelector(page, "#element-id")

  assert.notOk(await formSubmitStarted(page))
})

test("test frame form submission with [data-turbo=false] on the submitter", async ({ page }) => {
  await page.click('#frame form:not([data-turbo]) input[data-turbo="false"]')
  await waitUntilSelector(page, "#element-id")

  assert.notOk(await formSubmitStarted(page))
})

test("test frame form submission ignores submissions with their defaultPrevented", async ({ page }) => {
  await page.evaluate(() => document.addEventListener("submit", (event) => event.preventDefault(), true))
  await page.click("#frame .redirect [type=submit]")
  await nextBeat()

  assert.equal(await page.textContent("#frame h2"), "Frame: Form")
  assert.equal(await page.getAttribute("#frame", "src"), null, "does not navigate frame")
})

test("test form submission with [data-turbo=false] on the form", async ({ page }) => {
  await page.click('#turbo-false form[data-turbo="false"] input[type=submit]')
  await waitUntilSelector(page, "#element-id")

  assert.notOk(await formSubmitStarted(page))
})

test("test form submission with [data-turbo=false] on the submitter", async ({ page }) => {
  await page.click('#turbo-false form:not([data-turbo]) input[data-turbo="false"]')
  await waitUntilSelector(page, "#element-id")

  assert.notOk(await formSubmitStarted(page))
})

test("test form submission skipped within method=dialog", async ({ page }) => {
  await page.click('#dialog-method [type="submit"]')
  await nextBeat()

  assert.notOk(await formSubmitStarted(page))
})

test("test form submission skipped with submitter formmethod=dialog", async ({ page }) => {
  await page.click('#dialog-formmethod-turbo-frame [formmethod="dialog"]')
  await nextBeat()

  assert.notOk(await formSubmitEnded(page))
})

test("test form submission targeting frame skipped within method=dialog", async ({ page }) => {
  await page.click("#dialog-method-turbo-frame button")
  await nextBeat()

  assert.notOk(await formSubmitEnded(page))
})

test("test form submission targeting frame skipped with submitter formmethod=dialog", async ({ page }) => {
  await page.click('#dialog-formmethod [formmethod="dialog"]')
  await nextBeat()

  assert.notOk(await formSubmitStarted(page))
})

test("test form submission targets disabled frame", async ({ page }) => {
  await page.evaluate(() => document.getElementById("frame")?.setAttribute("disabled", ""))
  await page.click('#targets-frame form.one [type="submit"]')
  await nextBody(page)

  assert.equal(pathname(page.url()), "/src/tests/fixtures/one.html")
})

test("test form submission targeting a frame submits the Turbo-Frame header", async ({ page }) => {
  await page.click('#targets-frame [type="submit"]')

  const { request } = await nextEventNamed(page, "turbo:before-fetch-request")

  assert.ok(request.headers["turbo-frame"], "submits with the Turbo-Frame header")
})

test("test link method form submission dispatches events from a connected <form> element", async ({ page }) => {
  await page.evaluate(() =>
    new MutationObserver(([record]) => {
      for (const form of record.addedNodes) {
        if (form instanceof HTMLFormElement) form.id = "a-form-link"
      }
    }).observe(document.body, { childList: true })
  )

  await page.click("#stream-link-method-within-form-outside-frame")
  await nextEventOnTarget(page, "a-form-link", "turbo:before-fetch-request")
  await nextEventOnTarget(page, "a-form-link", "turbo:submit-start")
  await nextEventOnTarget(page, "a-form-link", "turbo:before-fetch-response")
  await nextEventOnTarget(page, "a-form-link", "turbo:submit-end")

  assert.notOk(await hasSelector(page, "a-form-link"), "the <form> is removed")
})

test("test link method form submission submits a single request", async ({ page }) => {
  let requestCounter = 0
  page.on("request", () => requestCounter++)

  await page.click("#stream-link-method-within-form-outside-frame")
  await nextBeat()

  const { request } = await nextEventNamed(page, "turbo:before-fetch-request")

  assert.ok(await noNextEventNamed(page, "turbo:before-fetch-request"))
<<<<<<< HEAD
  assert.equal(fetchOptions.method, "post", "[data-turbo-method] overrides the GET method")
=======
  assert.equal(request.method, "POST", "[data-turbo-method] overrides the GET method")
>>>>>>> ed669b85
  assert.equal(requestCounter, 1, "submits a single HTTP request")
})

test("test link method form submission inside frame submits a single request", async ({ page }) => {
  let requestCounter = 0
  page.on("request", () => requestCounter++)

  await page.click("#stream-link-method-inside-frame")
  await nextBeat()

  const { request } = await nextEventNamed(page, "turbo:before-fetch-request")

  assert.ok(await noNextEventNamed(page, "turbo:before-fetch-request"))
<<<<<<< HEAD
  assert.equal(fetchOptions.method, "post", "[data-turbo-method] overrides the GET method")
=======
  assert.equal(request.method, "POST", "[data-turbo-method] overrides the GET method")
>>>>>>> ed669b85
  assert.equal(requestCounter, 1, "submits a single HTTP request")
})

test("test link method form submission targeting frame submits a single request", async ({ page }) => {
  let requestCounter = 0
  page.on("request", () => requestCounter++)

  await page.click("#turbo-method-post-to-targeted-frame")
  await nextBeat()

  const { request } = await nextEventNamed(page, "turbo:before-fetch-request")

  assert.ok(await noNextEventNamed(page, "turbo:before-fetch-request"))
<<<<<<< HEAD
  assert.equal(fetchOptions.method, "post", "[data-turbo-method] overrides the GET method")
=======
  assert.equal(request.method, "POST", "[data-turbo-method] overrides the GET method")
>>>>>>> ed669b85
  assert.equal(requestCounter, 2, "submits a single HTTP request then follows a redirect")
})

test("test link method form submission inside frame", async ({ page }) => {
  await page.click("#link-method-inside-frame")
  await nextBeat()

  assert.equal(await page.textContent("#frame h2"), "Frame: Loaded")
  assert.notOk(await hasSelector(page, "#nested-child"))
})

test("test link method form submission inside frame with data-turbo-frame=_top", async ({ page }) => {
  await page.click("#link-method-inside-frame-target-top")
  await nextBody(page)

  const title = await page.locator("h1")
  assert.equal(await title.textContent(), "Hello")
})

test("test link method form submission inside frame with data-turbo-frame target", async ({ page }) => {
  await page.click("#link-method-inside-frame-with-target")
  await nextBeat()

  const title = await page.locator("h1")
  const frameTitle = await page.locator("#hello h2")
  assert.equal(await frameTitle.textContent(), "Hello from a frame")
  assert.equal(await title.textContent(), "Form")
})

test("test stream link method form submission inside frame", async ({ page }) => {
  await page.click("#stream-link-method-inside-frame")
  await nextBeat()

  const message = page.locator("#frame div.message")
  assert.equal(await message.textContent(), "Link!")
})

test("test stream link GET method form submission inside frame", async ({ page }) => {
  await page.click("#stream-link-get-method-inside-frame")

  const { request } = await nextEventNamed(page, "turbo:before-fetch-request")

  assert.ok(request.headers["accept"].includes("text/vnd.turbo-stream.html"))
})

test("test stream link inside frame", async ({ page }) => {
  await page.click("#stream-link-inside-frame")

  const { request, url } = await nextEventNamed(page, "turbo:before-fetch-request")

  assert.ok(request.headers["accept"].includes("text/vnd.turbo-stream.html"))
  assert.equal(getSearchParam(url, "content"), "Link!")
})

test("test link method form submission within form inside frame", async ({ page }) => {
  await page.click("#stream-link-method-within-form-inside-frame")
  await nextBeat()

  const message = page.locator("#frame div.message")
  assert.equal(await message.textContent(), "Link!")
})

test("test link method form submission inside frame with confirmation confirmed", async ({ page }) => {
  page.on("dialog", (dialog) => {
    assert.equal(dialog.message(), "Are you sure?")
    dialog.accept()
  })

  await page.click("#link-method-inside-frame-with-confirmation")
  await nextBeat()

  const message = page.locator("#frame div.message")
  assert.equal(await message.textContent(), "Link!")
})

test("test link method form submission inside frame with confirmation cancelled", async ({ page }) => {
  page.on("dialog", (dialog) => {
    assert.equal(dialog.message(), "Are you sure?")
    dialog.dismiss()
  })

  await page.click("#link-method-inside-frame-with-confirmation")
  await nextBeat()

  assert.notOk(await hasSelector(page, "#frame div.message"), "Not confirming form submission does not submit the form")
})

test("test link method form submission outside frame", async ({ page }) => {
  await page.click("#link-method-outside-frame")
  await nextBody(page)

  const title = await page.locator("h1")
  assert.equal(await title.textContent(), "Hello")
})

test("test following a link with [data-turbo-method] set and a target set navigates the target frame", async ({
  page
}) => {
  await page.click("#turbo-method-post-to-targeted-frame")

  assert.equal(await page.textContent("#hello h2"), "Hello from a frame", "drives the turbo-frame")
})

test("test following a link with [data-turbo-method] and [data-turbo=true] set when html[data-turbo=false]", async ({
  page
}) => {
  const html = await page.locator("html")
  await html.evaluate((html) => html.setAttribute("data-turbo", "false"))

  const link = await page.locator("#turbo-method-post-to-targeted-frame")
  await link.evaluate((link) => link.setAttribute("data-turbo", "true"))

  await link.click()

  assert.equal(await page.textContent("h1"), "Form", "does not navigate the full page")
  assert.equal(await page.textContent("#hello h2"), "Hello from a frame", "drives the turbo-frame")
})

test("test following a link with [data-turbo-method] and [data-turbo=true] set when Turbo.session.drive = false", async ({
  page
}) => {
  await page.evaluate(() => (window.Turbo.session.drive = false))

  const link = await page.locator("#turbo-method-post-to-targeted-frame")
  await link.evaluate((link) => link.setAttribute("data-turbo", "true"))

  await link.click()

  assert.equal(await page.textContent("h1"), "Form", "does not navigate the full page")
  assert.equal(await page.textContent("#hello h2"), "Hello from a frame", "drives the turbo-frame")
})

test("test following a link with [data-turbo-method] set when html[data-turbo=false]", async ({ page }) => {
  const html = await page.locator("html")
  await html.evaluate((html) => html.setAttribute("data-turbo", "false"))

  await page.click("#turbo-method-post-to-targeted-frame")

  assert.equal(await page.textContent("h1"), "Hello", "treats link full-page navigation")
})

test("test following a link with [data-turbo-method] set when Turbo.session.drive = false", async ({ page }) => {
  await page.evaluate(() => (window.Turbo.session.drive = false))
  await page.click("#turbo-method-post-to-targeted-frame")

  assert.equal(await page.textContent("h1"), "Hello", "treats link full-page navigation")
})

test("test stream link method form submission outside frame", async ({ page }) => {
  await page.click("#stream-link-method-outside-frame")
  await nextBeat()

  const message = page.locator("#frame div.message")
  assert.equal(await message.textContent(), "Link!")
})

test("test link method form submission within form outside frame", async ({ page }) => {
  await page.click("#link-method-within-form-outside-frame")
  await nextBody(page)

  const title = await page.locator("h1")
  assert.equal(await title.textContent(), "Hello")
})

test("test stream link method form submission within form outside frame", async ({ page }) => {
  await page.click("#stream-link-method-within-form-outside-frame")
  await nextBeat()

  assert.equal(await page.textContent("#frame div.message"), "Link!")
})

test("test turbo:before-fetch-request fires on the form element", async ({ page }) => {
  await page.click('#targets-frame form.one [type="submit"]')
  assert.ok(await nextEventOnTarget(page, "form_one", "turbo:before-fetch-request"))
})

test("test turbo:before-fetch-response fires on the form element", async ({ page }) => {
  await page.click('#targets-frame form.one [type="submit"]')
  assert.ok(await nextEventOnTarget(page, "form_one", "turbo:before-fetch-response"))
})

test("test POST to external action ignored", async ({ page }) => {
  await page.click("#submit-external")

  assert.ok(await noNextEventNamed(page, "turbo:before-fetch-request"))

  await nextBody(page)

  assert.equal(page.url(), "https://httpbin.org/post")
})

test("test POST to external action within frame ignored", async ({ page }) => {
  await page.click("#submit-external-within-ignored")

  assert.ok(await noNextEventNamed(page, "turbo:before-fetch-request"))

  await nextBody(page)

  assert.equal(page.url(), "https://httpbin.org/post")
})

test("test POST to external action targeting frame ignored", async ({ page }) => {
  await page.click("#submit-external-target-ignored")

  assert.ok(await noNextEventNamed(page, "turbo:before-fetch-request"))

  await nextBody(page)

  assert.equal(page.url(), "https://httpbin.org/post")
})

test("test form submission skipped with form[target]", async ({ page }) => {
  await page.click("#skipped form[target] button")
  await nextBeat()

  assert.equal(pathname(page.url()), "/src/tests/fixtures/form.html")
  assert.notOk(await formSubmitEnded(page))
})

test("test form submission skipped with submitter button[formtarget]", async ({ page }) => {
  await page.click("#skipped [formtarget]")
  await nextBeat()

  assert.equal(pathname(page.url()), "/src/tests/fixtures/form.html")
  assert.notOk(await formSubmitEnded(page))
})

function formSubmitStarted(page) {
  return getFromLocalStorage(page, "formSubmitStarted")
}

function formSubmitEnded(page) {
  return getFromLocalStorage(page, "formSubmitEnded")
}<|MERGE_RESOLUTION|>--- conflicted
+++ resolved
@@ -136,19 +136,11 @@
 
   assert.ok(await formSubmitStarted(page), "fires turbo:submit-start")
 
-<<<<<<< HEAD
-  const { request } = await nextEventNamed(page, "turbo:before-fetch-request")
-
-  assert.ok(request.headers["accept"].includes("text/vnd.turbo-stream.html"))
-=======
-  const beforeRequest = await nextEventNamed(page, "turbo:before-fetch-request")
-
-  assert.ok(beforeRequest.request.headers["accept"].includes("text/vnd.turbo-stream.html"))
->>>>>>> ed669b85
-
-  const beforeResponse = await nextEventNamed(page, "turbo:before-fetch-response")
-
-  assert.ok(beforeResponse.request.headers["accept"].includes("text/vnd.turbo-stream.html"))
+  const { fetchOptions } = await nextEventNamed(page, "turbo:before-fetch-request")
+
+  assert.ok(fetchOptions.headers["Accept"].includes("text/vnd.turbo-stream.html"))
+
+  await nextEventNamed(page, "turbo:before-fetch-response")
 
   assert.ok(await formSubmitEnded(page), "fires turbo:submit-end")
 
@@ -159,7 +151,6 @@
   await nextEventNamed(page, "turbo:load")
 })
 
-<<<<<<< HEAD
 test("test supports transforming a POST submission to a GET in a turbo:submit-start listener", async ({ page }) => {
   await page.evaluate(() =>
     addEventListener("turbo:submit-start", (({ detail }) => {
@@ -204,30 +195,6 @@
 
   assert.equal(await page.textContent("h1"), "One", "overrides the method and action")
   assert.equal(getSearchParam(page.url(), "greeting"), "Hello from a redirect")
-=======
-test("test supports modifying a submission's Request's Headers in a turbo:submit-start listener", async ({ page }) => {
-  await page.evaluate(() =>
-    addEventListener("turbo:submit-start", ({ detail: { request } }) => {
-      request.headers.append("X-Test-Header", "override")
-    })
-  )
-  await page.click("#standard form[method=post] [type=submit]")
-  const { request: { headers } } = await nextEventNamed(page, "turbo:before-fetch-response")
-
-  assert.equal("override", headers["x-test-header"], "overrides HTTP Headers")
-})
-
-test("test supports modifying a Request's Headers in a turbo:before-fetch-request listener", async ({ page }) => {
-  await page.evaluate(() =>
-    addEventListener("turbo:before-fetch-request", ({ detail: { request } }) => {
-      request.headers.append("X-Test-Header", "override")
-    })
-  )
-  await page.click("#standard form[method=post] [type=submit]")
-  const { request: { headers } } = await nextEventNamed(page, "turbo:before-fetch-response")
-
-  assert.equal("override", headers["x-test-header"], "overrides HTTP Headers")
->>>>>>> ed669b85
 })
 
 test("test standard POST form submission merges values from both searchParams and body", async ({ page }) => {
@@ -268,24 +235,6 @@
     "Save",
     "restores the original submitter text value"
   )
-})
-
-test("turbo:submit-start events details dispatched with request and submitter", async ({ page }) => {
-  await page.click("#submits-with-form-button")
-
-  const { request, submitter } = await nextEventNamed(page, "turbo:submit-start")
-  assert.ok(request, "turbo:submit-start assigns event.detail.request")
-  assert.ok(submitter, "turbo:submit-start assigns event.detail.submitter")
-})
-
-test("turbo:submit-end events details dispatched with request and submitter", async ({ page }) => {
-  await page.click("#submits-with-form-button")
-
-  const { request, response, submitter, success } = await nextEventNamed(page, "turbo:submit-end")
-  assert.ok(request, "turbo:submit-end assigns event.detail.request")
-  assert.ok(response, "turbo:submit-end assigns event.detail.response")
-  assert.ok(submitter, "turbo:submit-end assigns event.detail.submitter")
-  assert.equal(true, success, "turbo:submit-end assigns event.detail.success")
 })
 
 test("replaces button innerHTML with data-turbo-submits-with on form submission", async ({ page }) => {
@@ -353,17 +302,17 @@
 test("test standard GET form submission with [data-turbo-stream] declared on the form", async ({ page }) => {
   await page.click("#standard-get-form-with-stream-opt-in-submit")
 
-  const { request } = await nextEventNamed(page, "turbo:before-fetch-request")
-
-  assert.ok(request.headers["accept"].includes("text/vnd.turbo-stream.html"))
+  const { fetchOptions } = await nextEventNamed(page, "turbo:before-fetch-request")
+
+  assert.ok(fetchOptions.headers["Accept"].includes("text/vnd.turbo-stream.html"))
 })
 
 test("test standard GET form submission with [data-turbo-stream] declared on submitter", async ({ page }) => {
   await page.click("#standard-get-form-with-stream-opt-in-submitter")
 
-  const { request } = await nextEventNamed(page, "turbo:before-fetch-request")
-
-  assert.ok(request.headers["accept"].includes("text/vnd.turbo-stream.html"))
+  const { fetchOptions } = await nextEventNamed(page, "turbo:before-fetch-request")
+
+  assert.ok(fetchOptions.headers["Accept"].includes("text/vnd.turbo-stream.html"))
 })
 
 test("test standard GET form submission events", async ({ page }) => {
@@ -371,9 +320,9 @@
 
   assert.ok(await formSubmitStarted(page), "fires turbo:submit-start")
 
-  const { request } = await nextEventNamed(page, "turbo:before-fetch-request")
-
-  assert.notOk(request.headers["accept"].includes("text/vnd.turbo-stream.html"))
+  const { fetchOptions } = await nextEventNamed(page, "turbo:before-fetch-request")
+
+  assert.notOk(fetchOptions.headers["Accept"].includes("text/vnd.turbo-stream.html"))
 
   await nextEventNamed(page, "turbo:before-fetch-response")
 
@@ -671,10 +620,10 @@
 
   assert.ok(await formSubmitStarted(page), "fires turbo:submit-start")
 
-  const { request } = await nextEventNamed(page, "turbo:before-fetch-request")
-
-  assert.ok(request.headers["accept"].includes("text/vnd.turbo-stream.html"))
-  assert.equal("frame", request.headers["turbo-frame"])
+  const { fetchOptions } = await nextEventNamed(page, "turbo:before-fetch-request")
+
+  assert.ok(fetchOptions.headers["Accept"].includes("text/vnd.turbo-stream.html"))
+  assert.equal("frame", fetchOptions.headers["Turbo-Frame"])
 
   await nextEventNamed(page, "turbo:before-fetch-response")
 
@@ -710,10 +659,10 @@
 
   assert.ok(await formSubmitStarted(page), "fires turbo:submit-start")
 
-  const { request } = await nextEventNamed(page, "turbo:before-fetch-request")
-
-  assert.notOk(request.headers["accept"].includes("text/vnd.turbo-stream.html"))
-  assert.equal("frame", request.headers["turbo-frame"])
+  const { fetchOptions } = await nextEventNamed(page, "turbo:before-fetch-request")
+
+  assert.notOk(fetchOptions.headers["Accept"].includes("text/vnd.turbo-stream.html"))
+  assert.equal("frame", fetchOptions.headers["Turbo-Frame"])
 
   await nextEventNamed(page, "turbo:before-fetch-response")
 
@@ -835,9 +784,9 @@
 test("test frame form submission within a frame submits the Turbo-Frame header", async ({ page }) => {
   await page.click("#frame form.redirect input[type=submit]")
 
-  const { request } = await nextEventNamed(page, "turbo:before-fetch-request")
-
-  assert.ok(request.headers["turbo-frame"], "submits with the Turbo-Frame header")
+  const { fetchOptions } = await nextEventNamed(page, "turbo:before-fetch-request")
+
+  assert.ok(fetchOptions.headers["Turbo-Frame"], "submits with the Turbo-Frame header")
 })
 
 test("test invalid frame form submission with unprocessable entity status", async ({ page }) => {
@@ -972,9 +921,9 @@
 test("test form submission targeting a frame submits the Turbo-Frame header", async ({ page }) => {
   await page.click('#targets-frame [type="submit"]')
 
-  const { request } = await nextEventNamed(page, "turbo:before-fetch-request")
-
-  assert.ok(request.headers["turbo-frame"], "submits with the Turbo-Frame header")
+  const { fetchOptions } = await nextEventNamed(page, "turbo:before-fetch-request")
+
+  assert.ok(fetchOptions.headers["Turbo-Frame"], "submits with the Turbo-Frame header")
 })
 
 test("test link method form submission dispatches events from a connected <form> element", async ({ page }) => {
@@ -1002,14 +951,10 @@
   await page.click("#stream-link-method-within-form-outside-frame")
   await nextBeat()
 
-  const { request } = await nextEventNamed(page, "turbo:before-fetch-request")
+  const { fetchOptions } = await nextEventNamed(page, "turbo:before-fetch-request")
 
   assert.ok(await noNextEventNamed(page, "turbo:before-fetch-request"))
-<<<<<<< HEAD
   assert.equal(fetchOptions.method, "post", "[data-turbo-method] overrides the GET method")
-=======
-  assert.equal(request.method, "POST", "[data-turbo-method] overrides the GET method")
->>>>>>> ed669b85
   assert.equal(requestCounter, 1, "submits a single HTTP request")
 })
 
@@ -1020,14 +965,10 @@
   await page.click("#stream-link-method-inside-frame")
   await nextBeat()
 
-  const { request } = await nextEventNamed(page, "turbo:before-fetch-request")
+  const { fetchOptions } = await nextEventNamed(page, "turbo:before-fetch-request")
 
   assert.ok(await noNextEventNamed(page, "turbo:before-fetch-request"))
-<<<<<<< HEAD
   assert.equal(fetchOptions.method, "post", "[data-turbo-method] overrides the GET method")
-=======
-  assert.equal(request.method, "POST", "[data-turbo-method] overrides the GET method")
->>>>>>> ed669b85
   assert.equal(requestCounter, 1, "submits a single HTTP request")
 })
 
@@ -1038,14 +979,10 @@
   await page.click("#turbo-method-post-to-targeted-frame")
   await nextBeat()
 
-  const { request } = await nextEventNamed(page, "turbo:before-fetch-request")
+  const { fetchOptions } = await nextEventNamed(page, "turbo:before-fetch-request")
 
   assert.ok(await noNextEventNamed(page, "turbo:before-fetch-request"))
-<<<<<<< HEAD
   assert.equal(fetchOptions.method, "post", "[data-turbo-method] overrides the GET method")
-=======
-  assert.equal(request.method, "POST", "[data-turbo-method] overrides the GET method")
->>>>>>> ed669b85
   assert.equal(requestCounter, 2, "submits a single HTTP request then follows a redirect")
 })
 
@@ -1086,17 +1023,17 @@
 test("test stream link GET method form submission inside frame", async ({ page }) => {
   await page.click("#stream-link-get-method-inside-frame")
 
-  const { request } = await nextEventNamed(page, "turbo:before-fetch-request")
-
-  assert.ok(request.headers["accept"].includes("text/vnd.turbo-stream.html"))
+  const { fetchOptions } = await nextEventNamed(page, "turbo:before-fetch-request")
+
+  assert.ok(fetchOptions.headers["Accept"].includes("text/vnd.turbo-stream.html"))
 })
 
 test("test stream link inside frame", async ({ page }) => {
   await page.click("#stream-link-inside-frame")
 
-  const { request, url } = await nextEventNamed(page, "turbo:before-fetch-request")
-
-  assert.ok(request.headers["accept"].includes("text/vnd.turbo-stream.html"))
+  const { fetchOptions, url } = await nextEventNamed(page, "turbo:before-fetch-request")
+
+  assert.ok(fetchOptions.headers["Accept"].includes("text/vnd.turbo-stream.html"))
   assert.equal(getSearchParam(url, "content"), "Link!")
 })
 
