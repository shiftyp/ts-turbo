--- conflicted
+++ resolved
@@ -103,11 +103,7 @@
   await page.click("#same-origin-link")
   const { request: { url, method } } = await nextEventNamed(page, "turbo:before-fetch-request")
 
-<<<<<<< HEAD
-  assert.equal(fetchOptions.method, "get")
-=======
-  assert.equal(method, "GET")
->>>>>>> ed669b85
+  assert.equal(fetchOptions.method, "GET")
   assert.ok(url.includes("/src/tests/fixtures/one.html"))
 })
 
