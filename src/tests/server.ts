--- conflicted
+++ resolved
@@ -46,13 +46,8 @@
 router.post("/messages", (request, response) => {
   const { content, status, type, target } = request.body
   if (typeof content == "string") {
-<<<<<<< HEAD
     receiveMessage(content, target)
-    if (type == "stream") {
-=======
-    receiveMessage(content)
     if (type == "stream" && acceptsStreams(request)) {
->>>>>>> 57a118ea
       response.type("text/vnd.turbo-stream.html; charset=utf-8")
       response.send(renderMessage(content, target))
     } else {
